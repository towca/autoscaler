/*
Copyright 2018 The Kubernetes Authors.

Licensed under the Apache License, Version 2.0 (the "License");
you may not use this file except in compliance with the License.
You may obtain a copy of the License at

    http://www.apache.org/licenses/LICENSE-2.0

Unless required by applicable law or agreed to in writing, software
distributed under the License is distributed on an "AS IS" BASIS,
WITHOUT WARRANTIES OR CONDITIONS OF ANY KIND, either express or implied.
See the License for the specific language governing permissions and
limitations under the License.
*/

package input

import (
	"context"
	"fmt"
	"slices"
	"time"

	apiv1 "k8s.io/api/core/v1"
	metav1 "k8s.io/apimachinery/pkg/apis/meta/v1"
	"k8s.io/apimachinery/pkg/fields"
	"k8s.io/apimachinery/pkg/labels"
	"k8s.io/apimachinery/pkg/util/wait"
	"k8s.io/apimachinery/pkg/watch"
	kube_client "k8s.io/client-go/kubernetes"
	corev1 "k8s.io/client-go/kubernetes/typed/core/v1"
	v1lister "k8s.io/client-go/listers/core/v1"
	"k8s.io/client-go/tools/cache"
	"k8s.io/klog/v2"

	vpa_types "k8s.io/autoscaler/vertical-pod-autoscaler/pkg/apis/autoscaling.k8s.io/v1"
	vpa_api "k8s.io/autoscaler/vertical-pod-autoscaler/pkg/client/clientset/versioned/typed/autoscaling.k8s.io/v1"
	vpa_lister "k8s.io/autoscaler/vertical-pod-autoscaler/pkg/client/listers/autoscaling.k8s.io/v1"
	"k8s.io/autoscaler/vertical-pod-autoscaler/pkg/recommender/input/history"
	"k8s.io/autoscaler/vertical-pod-autoscaler/pkg/recommender/input/metrics"
	"k8s.io/autoscaler/vertical-pod-autoscaler/pkg/recommender/input/oom"
	"k8s.io/autoscaler/vertical-pod-autoscaler/pkg/recommender/input/spec"
	"k8s.io/autoscaler/vertical-pod-autoscaler/pkg/recommender/model"
	"k8s.io/autoscaler/vertical-pod-autoscaler/pkg/target"
	controllerfetcher "k8s.io/autoscaler/vertical-pod-autoscaler/pkg/target/controller_fetcher"
	metrics_recommender "k8s.io/autoscaler/vertical-pod-autoscaler/pkg/utils/metrics/recommender"
)

const (
	evictionWatchRetryWait    = 10 * time.Second
	evictionWatchJitterFactor = 0.5
	// DefaultRecommenderName recommender name explicitly (and so implicitly specify that the default recommender should handle them)
	DefaultRecommenderName = "default"
)

// ClusterStateFeeder can update state of ClusterState object.
type ClusterStateFeeder interface {
	// InitFromHistoryProvider loads historical pod spec into clusterState.
	InitFromHistoryProvider(historyProvider history.HistoryProvider)

	// InitFromCheckpoints loads historical checkpoints into clusterState.
	InitFromCheckpoints()

	// LoadVPAs updates clusterState with current state of VPAs.
	LoadVPAs(ctx context.Context)

	// LoadPods updates clusterState with current specification of Pods and their Containers.
	LoadPods()

	// LoadRealTimeMetrics updates clusterState with current usage metrics of containers.
	LoadRealTimeMetrics()

	// GarbageCollectCheckpoints removes historical checkpoints that don't have a matching VPA.
	GarbageCollectCheckpoints()
}

// ClusterStateFeederFactory makes instances of ClusterStateFeeder.
type ClusterStateFeederFactory struct {
	ClusterState        *model.ClusterState
	KubeClient          kube_client.Interface
	MetricsClient       metrics.MetricsClient
	VpaCheckpointClient vpa_api.VerticalPodAutoscalerCheckpointsGetter
	VpaLister           vpa_lister.VerticalPodAutoscalerLister
	PodLister           v1lister.PodLister
	OOMObserver         oom.Observer
	SelectorFetcher     target.VpaTargetSelectorFetcher
	MemorySaveMode      bool
	ControllerFetcher   controllerfetcher.ControllerFetcher
	RecommenderName     string
	IgnoredNamespaces   []string
}

// Make creates new ClusterStateFeeder with internal data providers, based on kube client.
func (m ClusterStateFeederFactory) Make() *clusterStateFeeder {
	return &clusterStateFeeder{
		coreClient:          m.KubeClient.CoreV1(),
		metricsClient:       m.MetricsClient,
		oomChan:             m.OOMObserver.GetObservedOomsChannel(),
		vpaCheckpointClient: m.VpaCheckpointClient,
		vpaLister:           m.VpaLister,
		clusterState:        m.ClusterState,
		specClient:          spec.NewSpecClient(m.PodLister),
		selectorFetcher:     m.SelectorFetcher,
		memorySaveMode:      m.MemorySaveMode,
		controllerFetcher:   m.ControllerFetcher,
		recommenderName:     m.RecommenderName,
		ignoredNamespaces:   m.IgnoredNamespaces,
	}
}

// WatchEvictionEventsWithRetries watches new Events with reason=Evicted and passes them to the observer.
func WatchEvictionEventsWithRetries(kubeClient kube_client.Interface, observer oom.Observer, namespace string) {
	go func() {
		options := metav1.ListOptions{
			FieldSelector: "reason=Evicted",
		}

		watchEvictionEventsOnce := func() {
			watchInterface, err := kubeClient.CoreV1().Events(namespace).Watch(context.TODO(), options)
			if err != nil {
				klog.ErrorS(err, "Cannot initialize watching events")
				return
			}
			watchEvictionEvents(watchInterface.ResultChan(), observer)
		}
		for {
			watchEvictionEventsOnce()
			// Wait between attempts, retrying too often breaks API server.
			waitTime := wait.Jitter(evictionWatchRetryWait, evictionWatchJitterFactor)
			klog.V(1).InfoS("An attempt to watch eviction events finished", "waitTime", waitTime)
			time.Sleep(waitTime)
		}
	}()
}

func watchEvictionEvents(evictedEventChan <-chan watch.Event, observer oom.Observer) {
	for {
		evictedEvent, ok := <-evictedEventChan
		if !ok {
			klog.V(3).InfoS("Eviction event chan closed")
			return
		}
		if evictedEvent.Type == watch.Added {
			evictedEvent, ok := evictedEvent.Object.(*apiv1.Event)
			if !ok {
				continue
			}
			observer.OnEvent(evictedEvent)
		}
	}
}

// Creates clients watching pods: PodLister (listing only not terminated pods).
func newPodClients(kubeClient kube_client.Interface, resourceEventHandler cache.ResourceEventHandler, namespace string) v1lister.PodLister {
	// We are interested in pods which are Running or Unknown (in case the pod is
	// running but there are some transient errors we don't want to delete it from
	// our model).
	// We don't want to watch Pending pods because they didn't generate any usage
	// yet.
	// Succeeded and Failed failed pods don't generate any usage anymore but we
	// don't necessarily want to immediately delete them.
	selector := fields.ParseSelectorOrDie("status.phase!=" + string(apiv1.PodPending))
	podListWatch := cache.NewListWatchFromClient(kubeClient.CoreV1().RESTClient(), "pods", namespace, selector)
	indexer, controller := cache.NewIndexerInformer(
		podListWatch,
		&apiv1.Pod{},
		time.Hour,
		resourceEventHandler,
		cache.Indexers{cache.NamespaceIndex: cache.MetaNamespaceIndexFunc},
	)
	podLister := v1lister.NewPodLister(indexer)
	stopCh := make(chan struct{})
	go controller.Run(stopCh)
	return podLister
}

// NewPodListerAndOOMObserver creates pair of pod lister and OOM observer.
func NewPodListerAndOOMObserver(kubeClient kube_client.Interface, namespace string) (v1lister.PodLister, oom.Observer) {
	oomObserver := oom.NewObserver()
	podLister := newPodClients(kubeClient, oomObserver, namespace)
	WatchEvictionEventsWithRetries(kubeClient, oomObserver, namespace)
	return podLister, oomObserver
}

type clusterStateFeeder struct {
	coreClient          corev1.CoreV1Interface
	specClient          spec.SpecClient
	metricsClient       metrics.MetricsClient
	oomChan             <-chan oom.OomInfo
	vpaCheckpointClient vpa_api.VerticalPodAutoscalerCheckpointsGetter
	vpaLister           vpa_lister.VerticalPodAutoscalerLister
	clusterState        *model.ClusterState
	selectorFetcher     target.VpaTargetSelectorFetcher
	memorySaveMode      bool
	controllerFetcher   controllerfetcher.ControllerFetcher
	recommenderName     string
	ignoredNamespaces   []string
}

func (feeder *clusterStateFeeder) InitFromHistoryProvider(historyProvider history.HistoryProvider) {
	klog.V(3).InfoS("Initializing VPA from history provider")
	clusterHistory, err := historyProvider.GetClusterHistory()
	if err != nil {
		klog.ErrorS(err, "Cannot get cluster history")
	}
	for podID, podHistory := range clusterHistory {
		klog.V(4).InfoS("Adding pod with labels", "pod", podID, "labels", podHistory.LastLabels)
		feeder.clusterState.AddOrUpdatePod(podID, podHistory.LastLabels, apiv1.PodUnknown)
		for containerName, sampleList := range podHistory.Samples {
			containerID := model.ContainerID{
				PodID:         podID,
				ContainerName: containerName,
			}
			if err = feeder.clusterState.AddOrUpdateContainer(containerID, nil); err != nil {
<<<<<<< HEAD
				klog.V(0).InfoS("Failed to add container", "containerID", containerID, "err", err)
=======
				klog.V(0).InfoS("Failed to add container", "container", containerID, "error", err)
>>>>>>> 26b82f0d
			}
			klog.V(4).InfoS("Adding samples for container", "sampleCount", len(sampleList), "container", containerID)
			for _, sample := range sampleList {
				if err := feeder.clusterState.AddSample(
					&model.ContainerUsageSampleWithKey{
						ContainerUsageSample: sample,
						Container:            containerID,
					}); err != nil {
<<<<<<< HEAD
					klog.V(0).InfoS("Failed to add sample", "sample", sample, "containerID", containerID, "err", err)
=======
					klog.V(0).InfoS("Failed to add sample", "sample", sample, "error", err)
>>>>>>> 26b82f0d
				}
			}
		}
	}
}

func (feeder *clusterStateFeeder) setVpaCheckpoint(checkpoint *vpa_types.VerticalPodAutoscalerCheckpoint) error {
	vpaID := model.VpaID{Namespace: checkpoint.Namespace, VpaName: checkpoint.Spec.VPAObjectName}
	vpa, exists := feeder.clusterState.Vpas[vpaID]
	if !exists {
		return fmt.Errorf("cannot load checkpoint to missing VPA object %s/%s", vpaID.Namespace, vpaID.VpaName)
	}

	cs := model.NewAggregateContainerState()
	err := cs.LoadFromCheckpoint(&checkpoint.Status)
	if err != nil {
		return fmt.Errorf("cannot load checkpoint for VPA %s/%s. Reason: %v", vpaID.Namespace, vpaID.VpaName, err)
	}
	vpa.ContainersInitialAggregateState[checkpoint.Spec.ContainerName] = cs
	return nil
}

func (feeder *clusterStateFeeder) InitFromCheckpoints() {
	klog.V(3).InfoS("Initializing VPA from checkpoints")
	feeder.LoadVPAs(context.TODO())

	namespaces := make(map[string]bool)
	for _, v := range feeder.clusterState.Vpas {
		namespaces[v.ID.Namespace] = true
	}

	for namespace := range namespaces {
		klog.V(3).InfoS("Fetching checkpoints", "namespace", namespace)
		checkpointList, err := feeder.vpaCheckpointClient.VerticalPodAutoscalerCheckpoints(namespace).List(context.TODO(), metav1.ListOptions{})
		if err != nil {
			klog.ErrorS(err, "Cannot list VPA checkpoints", "namespace", namespace)
		}
		for _, checkpoint := range checkpointList.Items {

			klog.V(3).InfoS("Loading checkpoint for VPA", klog.KRef(checkpoint.ObjectMeta.Namespace, checkpoint.Spec.VPAObjectName), "container", checkpoint.Spec.ContainerName)
			err = feeder.setVpaCheckpoint(&checkpoint)
			if err != nil {
				klog.ErrorS(err, "Error while loading checkpoint")
			}

		}
	}
}

func (feeder *clusterStateFeeder) GarbageCollectCheckpoints() {
	klog.V(3).InfoS("Starting garbage collection of checkpoints")
	feeder.LoadVPAs(context.TODO())

	namespaceList, err := feeder.coreClient.Namespaces().List(context.TODO(), metav1.ListOptions{})
	if err != nil {
		klog.ErrorS(err, "Cannot list namespaces")
		return
	}

	for _, namespaceItem := range namespaceList.Items {
		namespace := namespaceItem.Name
		checkpointList, err := feeder.vpaCheckpointClient.VerticalPodAutoscalerCheckpoints(namespace).List(context.TODO(), metav1.ListOptions{})
		if err != nil {
			klog.ErrorS(err, "Cannot list VPA checkpoints", "namespace", namespace)
		}
		for _, checkpoint := range checkpointList.Items {
			vpaID := model.VpaID{Namespace: checkpoint.Namespace, VpaName: checkpoint.Spec.VPAObjectName}
			_, exists := feeder.clusterState.Vpas[vpaID]
			if !exists {
				err = feeder.vpaCheckpointClient.VerticalPodAutoscalerCheckpoints(namespace).Delete(context.TODO(), checkpoint.Name, metav1.DeleteOptions{})
				if err == nil {
					klog.V(3).InfoS("Orphaned VPA checkpoint cleanup - deleting", klog.KRef(namespace, checkpoint.Name))
				} else {
					klog.ErrorS(err, "Orphaned VPA checkpoint cleanup - error deleting", klog.KRef(namespace, checkpoint.Name))
				}
			}
		}
	}
}

func implicitDefaultRecommender(selectors []*vpa_types.VerticalPodAutoscalerRecommenderSelector) bool {
	return len(selectors) == 0
}

func selectsRecommender(selectors []*vpa_types.VerticalPodAutoscalerRecommenderSelector, name *string) bool {
	for _, s := range selectors {
		if s.Name == *name {
			return true
		}
	}
	return false
}

// Filter VPA objects whose specified recommender names are not default
func filterVPAs(feeder *clusterStateFeeder, allVpaCRDs []*vpa_types.VerticalPodAutoscaler) []*vpa_types.VerticalPodAutoscaler {
	klog.V(3).InfoS("Start selecting the vpaCRDs.")
	var vpaCRDs []*vpa_types.VerticalPodAutoscaler
	for _, vpaCRD := range allVpaCRDs {
		if feeder.recommenderName == DefaultRecommenderName {
			if !implicitDefaultRecommender(vpaCRD.Spec.Recommenders) && !selectsRecommender(vpaCRD.Spec.Recommenders, &feeder.recommenderName) {
				klog.V(6).InfoS("Ignoring vpaCRD as current recommender's name doesn't appear among its recommenders", "vpaCRD", klog.KObj(vpaCRD), "recommenderName", feeder.recommenderName)
				continue
			}
		} else {
			if implicitDefaultRecommender(vpaCRD.Spec.Recommenders) {
				klog.V(6).InfoS("Ignoring vpaCRD as recommender doesn't process CRDs implicitly destined to default recommender", "vpaCRD", klog.KObj(vpaCRD), "recommenderName", feeder.recommenderName, "defaultRecommenderName", DefaultRecommenderName)
				continue
			}
			if !selectsRecommender(vpaCRD.Spec.Recommenders, &feeder.recommenderName) {
				klog.V(6).InfoS("Ignoring vpaCRD as current recommender's name doesn't appear among its recommenders", "vpaCRD", klog.KObj(vpaCRD), "recommenderName", feeder.recommenderName)
				continue
			}
		}

		if slices.Contains(feeder.ignoredNamespaces, vpaCRD.ObjectMeta.Namespace) {
			klog.V(6).InfoS("Ignoring vpaCRD as this namespace is ignored", "vpaCRD", klog.KObj(vpaCRD))
			continue
		}

		vpaCRDs = append(vpaCRDs, vpaCRD)
	}
	return vpaCRDs
}

// LoadVPAs fetches VPA objects and loads them into the cluster state.
func (feeder *clusterStateFeeder) LoadVPAs(ctx context.Context) {
	// List VPA API objects.
	allVpaCRDs, err := feeder.vpaLister.List(labels.Everything())
	if err != nil {
		klog.ErrorS(err, "Cannot list VPAs")
		return
	}

	// Filter out VPAs that specified recommenders with names not equal to "default"
	vpaCRDs := filterVPAs(feeder, allVpaCRDs)

	klog.V(3).InfoS("Fetching VPAs", "count", len(vpaCRDs))
	// Add or update existing VPAs in the model.
	vpaKeys := make(map[model.VpaID]bool)
	for _, vpaCRD := range vpaCRDs {
		vpaID := model.VpaID{
			Namespace: vpaCRD.Namespace,
			VpaName:   vpaCRD.Name,
		}

		selector, conditions := feeder.getSelector(ctx, vpaCRD)
		klog.V(4).InfoS("Using selector", "selector", selector.String(), "vpa", klog.KObj(vpaCRD))

		if feeder.clusterState.AddOrUpdateVpa(vpaCRD, selector) == nil {
			// Successfully added VPA to the model.
			vpaKeys[vpaID] = true

			for _, condition := range conditions {
				if condition.delete {
					delete(feeder.clusterState.Vpas[vpaID].Conditions, condition.conditionType)
				} else {
					feeder.clusterState.Vpas[vpaID].Conditions.Set(condition.conditionType, true, "", condition.message)
				}
			}
		}
	}
	// Delete non-existent VPAs from the model.
	for vpaID := range feeder.clusterState.Vpas {
		if _, exists := vpaKeys[vpaID]; !exists {
			klog.V(3).InfoS("Deleting VPA", "vpa", klog.KRef(vpaID.Namespace, vpaID.VpaName))
			if err := feeder.clusterState.DeleteVpa(vpaID); err != nil {
				klog.ErrorS(err, "Deleting VPA failed", "vpa", klog.KRef(vpaID.Namespace, vpaID.VpaName))
			}
		}
	}
	feeder.clusterState.ObservedVpas = vpaCRDs
}

// LoadPods loads pod into the cluster state.
func (feeder *clusterStateFeeder) LoadPods() {
	podSpecs, err := feeder.specClient.GetPodSpecs()
	if err != nil {
		klog.ErrorS(err, "Cannot get SimplePodSpecs")
	}
	pods := make(map[model.PodID]*spec.BasicPodSpec)
	for _, spec := range podSpecs {
		pods[spec.ID] = spec
	}
	for key := range feeder.clusterState.Pods {
		if _, exists := pods[key]; !exists {
			klog.V(3).InfoS("Deleting Pod", "pod", klog.KRef(key.Namespace, key.PodName))
			feeder.clusterState.DeletePod(key)
		}
	}
	for _, pod := range pods {
		if feeder.memorySaveMode && !feeder.matchesVPA(pod) {
			continue
		}
		feeder.clusterState.AddOrUpdatePod(pod.ID, pod.PodLabels, pod.Phase)
		for _, container := range pod.Containers {
			if err = feeder.clusterState.AddOrUpdateContainer(container.ID, container.Request); err != nil {
<<<<<<< HEAD
				klog.V(0).InfoS("Failed to add container", "containerID", container.ID, "err", err)
=======
				klog.V(0).InfoS("Failed to add container", "container", container.ID, "error", err)
>>>>>>> 26b82f0d
			}
		}
	}
}

func (feeder *clusterStateFeeder) LoadRealTimeMetrics() {
	containersMetrics, err := feeder.metricsClient.GetContainersMetrics()
	if err != nil {
		klog.ErrorS(err, "Cannot get ContainerMetricsSnapshot from MetricsClient")
	}

	sampleCount := 0
	droppedSampleCount := 0
	for _, containerMetrics := range containersMetrics {
		for _, sample := range newContainerUsageSamplesWithKey(containerMetrics) {
			if err := feeder.clusterState.AddSample(sample); err != nil {
				// Not all pod states are tracked in memory saver mode
				if _, isKeyError := err.(model.KeyError); isKeyError && feeder.memorySaveMode {
					continue
				}
<<<<<<< HEAD
				klog.V(0).InfoS("Failed to add sample for container", "containerID", sample.Container, "err", err)
=======
				klog.V(0).InfoS("Error adding metric sample", "sample", sample, "error", err)
>>>>>>> 26b82f0d
				droppedSampleCount++
			} else {
				sampleCount++
			}
		}
	}
	klog.V(3).InfoS("ClusterSpec fed with ContainerUsageSamples", "sampleCount", sampleCount, "containerCount", len(containersMetrics), "droppedSampleCount", droppedSampleCount)
Loop:
	for {
		select {
		case oomInfo := <-feeder.oomChan:
			klog.V(3).InfoS("OOM detected", "oomInfo", oomInfo)
			if err = feeder.clusterState.RecordOOM(oomInfo.ContainerID, oomInfo.Timestamp, oomInfo.Memory); err != nil {
<<<<<<< HEAD
				klog.V(0).InfoS("Failed to record OOM", "oomInfo", oomInfo, "err", err)
=======
				klog.V(0).InfoS("Failed to record OOM", "oomInfo", oomInfo, "error", err)
>>>>>>> 26b82f0d
			}
		default:
			break Loop
		}
	}
	metrics_recommender.RecordAggregateContainerStatesCount(feeder.clusterState.StateMapSize())
}

func (feeder *clusterStateFeeder) matchesVPA(pod *spec.BasicPodSpec) bool {
	for vpaKey, vpa := range feeder.clusterState.Vpas {
		podLabels := labels.Set(pod.PodLabels)
		if vpaKey.Namespace == pod.ID.Namespace && vpa.PodSelector.Matches(podLabels) {
			return true
		}
	}
	return false
}

func newContainerUsageSamplesWithKey(metrics *metrics.ContainerMetricsSnapshot) []*model.ContainerUsageSampleWithKey {
	var samples []*model.ContainerUsageSampleWithKey

	for metricName, resourceAmount := range metrics.Usage {
		sample := &model.ContainerUsageSampleWithKey{
			Container: metrics.ID,
			ContainerUsageSample: model.ContainerUsageSample{
				MeasureStart: metrics.SnapshotTime,
				Resource:     metricName,
				Usage:        resourceAmount,
			},
		}
		samples = append(samples, sample)
	}
	return samples
}

type condition struct {
	conditionType vpa_types.VerticalPodAutoscalerConditionType
	delete        bool
	message       string
}

func (feeder *clusterStateFeeder) validateTargetRef(ctx context.Context, vpa *vpa_types.VerticalPodAutoscaler) (bool, condition) {
	//
	if vpa.Spec.TargetRef == nil {
		return false, condition{}
	}
	k := controllerfetcher.ControllerKeyWithAPIVersion{
		ControllerKey: controllerfetcher.ControllerKey{
			Namespace: vpa.Namespace,
			Kind:      vpa.Spec.TargetRef.Kind,
			Name:      vpa.Spec.TargetRef.Name,
		},
		ApiVersion: vpa.Spec.TargetRef.APIVersion,
	}
	top, err := feeder.controllerFetcher.FindTopMostWellKnownOrScalable(ctx, &k)
	if err != nil {
		return false, condition{conditionType: vpa_types.ConfigUnsupported, delete: false, message: fmt.Sprintf("Error checking if target is a topmost well-known or scalable controller: %s", err)}
	}
	if top == nil {
		return false, condition{conditionType: vpa_types.ConfigUnsupported, delete: false, message: fmt.Sprintf("Unknown error during checking if target is a topmost well-known or scalable controller: %s", err)}
	}
	if *top != k {
		return false, condition{conditionType: vpa_types.ConfigUnsupported, delete: false, message: "The targetRef controller has a parent but it should point to a topmost well-known or scalable controller"}
	}
	return true, condition{}
}

func (feeder *clusterStateFeeder) getSelector(ctx context.Context, vpa *vpa_types.VerticalPodAutoscaler) (labels.Selector, []condition) {
	selector, fetchErr := feeder.selectorFetcher.Fetch(ctx, vpa)
	if selector != nil {
		validTargetRef, unsupportedCondition := feeder.validateTargetRef(ctx, vpa)
		if !validTargetRef {
			return labels.Nothing(), []condition{
				unsupportedCondition,
				{conditionType: vpa_types.ConfigDeprecated, delete: true},
			}
		}
		return selector, []condition{
			{conditionType: vpa_types.ConfigUnsupported, delete: true},
			{conditionType: vpa_types.ConfigDeprecated, delete: true},
		}
	}
	msg := "Cannot read targetRef"
	if fetchErr != nil {
		klog.ErrorS(fetchErr, "Cannot get target selector from VPA's targetRef")
		msg = fmt.Sprintf("Cannot read targetRef. Reason: %s", fetchErr.Error())
	}
	return labels.Nothing(), []condition{
		{conditionType: vpa_types.ConfigUnsupported, delete: false, message: msg},
		{conditionType: vpa_types.ConfigDeprecated, delete: true},
	}
}<|MERGE_RESOLUTION|>--- conflicted
+++ resolved
@@ -213,11 +213,7 @@
 				ContainerName: containerName,
 			}
 			if err = feeder.clusterState.AddOrUpdateContainer(containerID, nil); err != nil {
-<<<<<<< HEAD
-				klog.V(0).InfoS("Failed to add container", "containerID", containerID, "err", err)
-=======
 				klog.V(0).InfoS("Failed to add container", "container", containerID, "error", err)
->>>>>>> 26b82f0d
 			}
 			klog.V(4).InfoS("Adding samples for container", "sampleCount", len(sampleList), "container", containerID)
 			for _, sample := range sampleList {
@@ -226,11 +222,7 @@
 						ContainerUsageSample: sample,
 						Container:            containerID,
 					}); err != nil {
-<<<<<<< HEAD
-					klog.V(0).InfoS("Failed to add sample", "sample", sample, "containerID", containerID, "err", err)
-=======
 					klog.V(0).InfoS("Failed to add sample", "sample", sample, "error", err)
->>>>>>> 26b82f0d
 				}
 			}
 		}
@@ -427,11 +419,7 @@
 		feeder.clusterState.AddOrUpdatePod(pod.ID, pod.PodLabels, pod.Phase)
 		for _, container := range pod.Containers {
 			if err = feeder.clusterState.AddOrUpdateContainer(container.ID, container.Request); err != nil {
-<<<<<<< HEAD
-				klog.V(0).InfoS("Failed to add container", "containerID", container.ID, "err", err)
-=======
 				klog.V(0).InfoS("Failed to add container", "container", container.ID, "error", err)
->>>>>>> 26b82f0d
 			}
 		}
 	}
@@ -452,11 +440,7 @@
 				if _, isKeyError := err.(model.KeyError); isKeyError && feeder.memorySaveMode {
 					continue
 				}
-<<<<<<< HEAD
-				klog.V(0).InfoS("Failed to add sample for container", "containerID", sample.Container, "err", err)
-=======
 				klog.V(0).InfoS("Error adding metric sample", "sample", sample, "error", err)
->>>>>>> 26b82f0d
 				droppedSampleCount++
 			} else {
 				sampleCount++
@@ -470,11 +454,7 @@
 		case oomInfo := <-feeder.oomChan:
 			klog.V(3).InfoS("OOM detected", "oomInfo", oomInfo)
 			if err = feeder.clusterState.RecordOOM(oomInfo.ContainerID, oomInfo.Timestamp, oomInfo.Memory); err != nil {
-<<<<<<< HEAD
-				klog.V(0).InfoS("Failed to record OOM", "oomInfo", oomInfo, "err", err)
-=======
 				klog.V(0).InfoS("Failed to record OOM", "oomInfo", oomInfo, "error", err)
->>>>>>> 26b82f0d
 			}
 		default:
 			break Loop
