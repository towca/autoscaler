--- conflicted
+++ resolved
@@ -533,7 +533,114 @@
 	assert.Equal(t, memAmount, containerState.GetMaxMemoryPeak())
 }
 
-<<<<<<< HEAD
+func TestFilterVPAs(t *testing.T) {
+	recommenderName := "test-recommender"
+	defaultRecommenderName := "default-recommender"
+
+	vpa1 := &vpa_types.VerticalPodAutoscaler{
+		Spec: vpa_types.VerticalPodAutoscalerSpec{
+			Recommenders: []*vpa_types.VerticalPodAutoscalerRecommenderSelector{
+				{Name: defaultRecommenderName},
+			},
+		},
+	}
+	vpa2 := &vpa_types.VerticalPodAutoscaler{
+		Spec: vpa_types.VerticalPodAutoscalerSpec{
+			Recommenders: []*vpa_types.VerticalPodAutoscalerRecommenderSelector{
+				{Name: recommenderName},
+			},
+		},
+	}
+	vpa3 := &vpa_types.VerticalPodAutoscaler{
+		Spec: vpa_types.VerticalPodAutoscalerSpec{
+			Recommenders: []*vpa_types.VerticalPodAutoscalerRecommenderSelector{
+				{Name: "another-recommender"},
+			},
+		},
+	}
+
+	allVpaCRDs := []*vpa_types.VerticalPodAutoscaler{vpa1, vpa2, vpa3}
+
+	feeder := &clusterStateFeeder{
+		recommenderName: recommenderName,
+	}
+
+	// Set expected results
+	expectedResult := []*vpa_types.VerticalPodAutoscaler{vpa2}
+
+	// Run the filterVPAs function
+	result := filterVPAs(feeder, allVpaCRDs)
+
+	if len(result) != len(expectedResult) {
+		t.Fatalf("expected %d VPAs, got %d", len(expectedResult), len(result))
+	}
+
+	assert.ElementsMatch(t, expectedResult, result)
+}
+
+func TestFilterVPAsIgnoreNamespaces(t *testing.T) {
+
+	vpa1 := &vpa_types.VerticalPodAutoscaler{
+		ObjectMeta: metav1.ObjectMeta{
+			Namespace: "namespace1",
+		},
+		Spec: vpa_types.VerticalPodAutoscalerSpec{
+			Recommenders: []*vpa_types.VerticalPodAutoscalerRecommenderSelector{
+				{Name: DefaultRecommenderName},
+			},
+		},
+	}
+	vpa2 := &vpa_types.VerticalPodAutoscaler{
+		ObjectMeta: metav1.ObjectMeta{
+			Namespace: "namespace2",
+		},
+		Spec: vpa_types.VerticalPodAutoscalerSpec{
+			Recommenders: []*vpa_types.VerticalPodAutoscalerRecommenderSelector{
+				{Name: DefaultRecommenderName},
+			},
+		},
+	}
+	vpa3 := &vpa_types.VerticalPodAutoscaler{
+		ObjectMeta: metav1.ObjectMeta{
+			Namespace: "ignore1",
+		},
+		Spec: vpa_types.VerticalPodAutoscalerSpec{
+			Recommenders: []*vpa_types.VerticalPodAutoscalerRecommenderSelector{
+				{Name: DefaultRecommenderName},
+			},
+		},
+	}
+	vpa4 := &vpa_types.VerticalPodAutoscaler{
+		ObjectMeta: metav1.ObjectMeta{
+			Namespace: "ignore2",
+		},
+		Spec: vpa_types.VerticalPodAutoscalerSpec{
+			Recommenders: []*vpa_types.VerticalPodAutoscalerRecommenderSelector{
+				{Name: DefaultRecommenderName},
+			},
+		},
+	}
+
+	allVpaCRDs := []*vpa_types.VerticalPodAutoscaler{vpa1, vpa2, vpa3, vpa4}
+
+	feeder := &clusterStateFeeder{
+		recommenderName:   DefaultRecommenderName,
+		ignoredNamespaces: []string{"ignore1", "ignore2"},
+	}
+
+	// Set expected results
+	expectedResult := []*vpa_types.VerticalPodAutoscaler{vpa1, vpa2}
+
+	// Run the filterVPAs function
+	result := filterVPAs(feeder, allVpaCRDs)
+
+	if len(result) != len(expectedResult) {
+		t.Fatalf("expected %d VPAs, got %d", len(expectedResult), len(result))
+	}
+
+	assert.ElementsMatch(t, expectedResult, result)
+}
+
 func TestCanCleanupCheckpoints(t *testing.T) {
 	client := fake.NewSimpleClientset()
 
@@ -613,112 +720,4 @@
 			return
 		}
 	}
-=======
-func TestFilterVPAs(t *testing.T) {
-	recommenderName := "test-recommender"
-	defaultRecommenderName := "default-recommender"
-
-	vpa1 := &vpa_types.VerticalPodAutoscaler{
-		Spec: vpa_types.VerticalPodAutoscalerSpec{
-			Recommenders: []*vpa_types.VerticalPodAutoscalerRecommenderSelector{
-				{Name: defaultRecommenderName},
-			},
-		},
-	}
-	vpa2 := &vpa_types.VerticalPodAutoscaler{
-		Spec: vpa_types.VerticalPodAutoscalerSpec{
-			Recommenders: []*vpa_types.VerticalPodAutoscalerRecommenderSelector{
-				{Name: recommenderName},
-			},
-		},
-	}
-	vpa3 := &vpa_types.VerticalPodAutoscaler{
-		Spec: vpa_types.VerticalPodAutoscalerSpec{
-			Recommenders: []*vpa_types.VerticalPodAutoscalerRecommenderSelector{
-				{Name: "another-recommender"},
-			},
-		},
-	}
-
-	allVpaCRDs := []*vpa_types.VerticalPodAutoscaler{vpa1, vpa2, vpa3}
-
-	feeder := &clusterStateFeeder{
-		recommenderName: recommenderName,
-	}
-
-	// Set expected results
-	expectedResult := []*vpa_types.VerticalPodAutoscaler{vpa2}
-
-	// Run the filterVPAs function
-	result := filterVPAs(feeder, allVpaCRDs)
-
-	if len(result) != len(expectedResult) {
-		t.Fatalf("expected %d VPAs, got %d", len(expectedResult), len(result))
-	}
-
-	assert.ElementsMatch(t, expectedResult, result)
-}
-
-func TestFilterVPAsIgnoreNamespaces(t *testing.T) {
-
-	vpa1 := &vpa_types.VerticalPodAutoscaler{
-		ObjectMeta: metav1.ObjectMeta{
-			Namespace: "namespace1",
-		},
-		Spec: vpa_types.VerticalPodAutoscalerSpec{
-			Recommenders: []*vpa_types.VerticalPodAutoscalerRecommenderSelector{
-				{Name: DefaultRecommenderName},
-			},
-		},
-	}
-	vpa2 := &vpa_types.VerticalPodAutoscaler{
-		ObjectMeta: metav1.ObjectMeta{
-			Namespace: "namespace2",
-		},
-		Spec: vpa_types.VerticalPodAutoscalerSpec{
-			Recommenders: []*vpa_types.VerticalPodAutoscalerRecommenderSelector{
-				{Name: DefaultRecommenderName},
-			},
-		},
-	}
-	vpa3 := &vpa_types.VerticalPodAutoscaler{
-		ObjectMeta: metav1.ObjectMeta{
-			Namespace: "ignore1",
-		},
-		Spec: vpa_types.VerticalPodAutoscalerSpec{
-			Recommenders: []*vpa_types.VerticalPodAutoscalerRecommenderSelector{
-				{Name: DefaultRecommenderName},
-			},
-		},
-	}
-	vpa4 := &vpa_types.VerticalPodAutoscaler{
-		ObjectMeta: metav1.ObjectMeta{
-			Namespace: "ignore2",
-		},
-		Spec: vpa_types.VerticalPodAutoscalerSpec{
-			Recommenders: []*vpa_types.VerticalPodAutoscalerRecommenderSelector{
-				{Name: DefaultRecommenderName},
-			},
-		},
-	}
-
-	allVpaCRDs := []*vpa_types.VerticalPodAutoscaler{vpa1, vpa2, vpa3, vpa4}
-
-	feeder := &clusterStateFeeder{
-		recommenderName:   DefaultRecommenderName,
-		ignoredNamespaces: []string{"ignore1", "ignore2"},
-	}
-
-	// Set expected results
-	expectedResult := []*vpa_types.VerticalPodAutoscaler{vpa1, vpa2}
-
-	// Run the filterVPAs function
-	result := filterVPAs(feeder, allVpaCRDs)
-
-	if len(result) != len(expectedResult) {
-		t.Fatalf("expected %d VPAs, got %d", len(expectedResult), len(result))
-	}
-
-	assert.ElementsMatch(t, expectedResult, result)
->>>>>>> 883fa4f6
 }